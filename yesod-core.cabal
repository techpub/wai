name:            yesod-core
<<<<<<< HEAD
version:         1.4.15.1
=======
version:         1.4.16
>>>>>>> 2b94f16d
license:         MIT
license-file:    LICENSE
author:          Michael Snoyman <michael@snoyman.com>
maintainer:      Michael Snoyman <michael@snoyman.com>
synopsis:        Creation of type-safe, RESTful web applications.
description:     API docs and the README are available at <http://www.stackage.org/package/yesod-core>
category:        Web, Yesod
stability:       Stable
cabal-version:   >= 1.8
build-type:      Simple
homepage:        http://www.yesodweb.com/
extra-source-files:
  test.hs
  test/YesodCoreTest.hs
  test/YesodCoreTest/*.hs
  test/YesodCoreTest/JsLoaderSites/Bottom.hs
  test/en.msg
  test/test.hs
  ChangeLog.md
  README.md

library
    build-depends:   base                  >= 4.3      && < 5
                   , time                  >= 1.1.4
                   , wai                   >= 3.0
                   , wai-extra             >= 3.0.7
                   , bytestring            >= 0.9.1.4
                   , text                  >= 0.7
                   , template-haskell
                   , path-pieces           >= 0.1.2    && < 0.3
                   , shakespeare           >= 2.0
                   , blaze-builder         >= 0.2.1.4  && < 0.5
                   , transformers          >= 0.2.2
                   , mtl
                   , clientsession         >= 0.9.1    && < 0.10
                   , random                >= 1.0.0.2  && < 1.2
                   , cereal                >= 0.3
                   , old-locale            >= 1.0.0.2  && < 1.1
                   , containers            >= 0.2
                   , unordered-containers  >= 0.2
                   , monad-control         >= 0.3      && < 1.1
                   , transformers-base     >= 0.4
                   , cookie                >= 0.4.1    && < 0.5
                   , http-types            >= 0.7
                   , case-insensitive      >= 0.2
                   , parsec                >= 2        && < 3.2
                   , directory             >= 1
                   , vector                >= 0.9      && < 0.12
                   , aeson                 >= 0.5
                   , fast-logger           >= 2.2
                   , wai-logger            >= 0.2
                   , monad-logger          >= 0.3.1    && < 0.4
                   , conduit               >= 1.2
                   , resourcet             >= 0.4.9    && < 1.2
                   , lifted-base           >= 0.1.2
                   , blaze-html            >= 0.5
                   , blaze-markup          >= 0.5.1
                   , data-default
                   , safe
                   , warp                  >= 3.0.2
                   , unix-compat
                   , conduit-extra
                   , exceptions            >= 0.6
                   , deepseq
                   , mwc-random
                   , primitive
                   , word8
                   , auto-update
                   , semigroups
                   , byteable

    exposed-modules: Yesod.Core
                     Yesod.Core.Content
                     Yesod.Core.Dispatch
                     Yesod.Core.Handler
                     Yesod.Core.Json
                     Yesod.Core.Widget
                     Yesod.Core.Internal
                     Yesod.Core.Types
                     Yesod.Core.Unsafe
                     Yesod.Routes.TH.Types
    other-modules:   Yesod.Core.Internal.Session
                     Yesod.Core.Internal.Request
                     Yesod.Core.Class.Handler
                     Yesod.Core.Internal.Util
                     Yesod.Core.Internal.Response
                     Yesod.Core.Internal.Run
                     Yesod.Core.Internal.TH
                     Yesod.Core.Internal.LiteApp
                     Yesod.Core.Class.Yesod
                     Yesod.Core.Class.Dispatch
                     Yesod.Core.Class.Breadcrumbs
                     Yesod.Core.TypeCache
                     Paths_yesod_core

                     Yesod.Routes.TH
                     Yesod.Routes.Class
                     Yesod.Routes.Parse
                     Yesod.Routes.Overlap
                     Yesod.Routes.TH.Dispatch
                     Yesod.Routes.TH.RenderRoute
                     Yesod.Routes.TH.ParseRoute
                     Yesod.Routes.TH.RouteAttrs

    ghc-options:     -Wall
    -- Following line added due to: https://github.com/yesodweb/yesod/issues/545
    -- This looks like a GHC bug
    extensions:      MultiParamTypeClasses

    -- Workaround for: http://ghc.haskell.org/trac/ghc/ticket/8443
    extensions:      TemplateHaskell

test-suite test-routes
    type: exitcode-stdio-1.0
    main-is: RouteSpec.hs
    hs-source-dirs: test, .

    other-modules: Hierarchy

    -- Workaround for: http://ghc.haskell.org/trac/ghc/ticket/8443
    extensions:      TemplateHaskell

    build-depends: base
                 , hspec
                 , containers
                 , bytestring
                 , template-haskell
                 , text
                 , random
                 , path-pieces
                 , HUnit

test-suite tests
    type: exitcode-stdio-1.0
    main-is: test.hs
    hs-source-dirs: test

    cpp-options:   -DTEST
    build-depends: base
                  ,hspec >= 1.3
                  ,hspec-expectations
                  ,clientsession
                  ,wai >= 3.0
                  ,yesod-core
                  ,bytestring
                  ,text
                  ,http-types
                  , random
                  , blaze-builder
                  ,HUnit
                  ,QuickCheck >= 2 && < 3
                  ,transformers
                  , conduit
                  , containers
                  , lifted-base
                  , resourcet
                  , network
                  , async
                  , conduit-extra
                  , shakespeare
                  , streaming-commons
                  , wai-extra
                  , mwc-random
                  , cookie >= 0.4.1    && < 0.5
    ghc-options:     -Wall
    extensions: TemplateHaskell

benchmark widgets
    type: exitcode-stdio-1.0
    hs-source-dirs: bench
    build-depends:  base
                  , criterion
                  , bytestring
                  , text
                  , transformers
                  , yesod-core
                  , blaze-html
    main-is:        widget.hs
    ghc-options:    -Wall -O2

source-repository head
  type:     git
  location: https://github.com/yesodweb/yesod<|MERGE_RESOLUTION|>--- conflicted
+++ resolved
@@ -1,9 +1,5 @@
 name:            yesod-core
-<<<<<<< HEAD
-version:         1.4.15.1
-=======
 version:         1.4.16
->>>>>>> 2b94f16d
 license:         MIT
 license-file:    LICENSE
 author:          Michael Snoyman <michael@snoyman.com>
