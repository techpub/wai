--- conflicted
+++ resolved
@@ -57,13 +57,8 @@
                    , fast-logger           >= 0.2
                    , wai-logger            >= 0.2
                    , monad-logger          >= 0.3.1    && < 0.4
-<<<<<<< HEAD
-                   , conduit               >= 0.5
+                   , conduit               >= 1.0.11
                    , resourcet             >= 0.4.9    && < 1.2
-=======
-                   , conduit               >= 1.0.11
-                   , resourcet             >= 0.4.9    && < 0.5
->>>>>>> 456e692b
                    , lifted-base           >= 0.1.2
                    , attoparsec-conduit
                    , blaze-html            >= 0.5
