Name:                wai-extra
<<<<<<< HEAD
Version:             2.0.0
=======
Version:             1.3.4.6
>>>>>>> 6a4e2d5f
Synopsis:            Provides some basic WAI handlers and middleware.
Description:         The goal here is to provide common features without many dependencies.
License:             MIT
License-file:        LICENSE
Author:              Michael Snoyman
Maintainer:          michael@snoyman.com
Homepage:            http://github.com/yesodweb/wai
Category:            Web
Build-Type:          Simple
Cabal-Version:       >=1.8
Stability:           Stable
extra-source-files:
  tests.hs
  test/requests/dalvik-request
  test/json
  test/test.html
  test/sample.hs
  test/WaiExtraTest.hs

Library
  Build-Depends:     base                      >= 4 && < 5
                   , bytestring                >= 0.9.1.4
                   , wai                       >= 2.0      && < 2.1
                   , old-locale                >= 1.0.0.2  && < 1.1
                   , time                      >= 1.1.4
                   , network                   >= 2.2.1.5
                   , directory                 >= 1.0.1
                   , transformers              >= 0.2.2    && < 0.4
                   , blaze-builder             >= 0.2.1.4  && < 0.4
                   , http-types                >= 0.7
                   , text                      >= 0.7      && < 0.12
                   , case-insensitive          >= 0.2
                   , data-default
                   , date-cache                >= 0.3      && < 0.4
                   , fast-logger               >= 0.2      && < 0.4
                   , wai-logger                >= 0.2      && < 0.4
                   , conduit                   >= 1.0      && < 1.1
                   , zlib-conduit              >= 0.5      && < 1.1
                   , blaze-builder-conduit     >= 0.5      && < 1.1
                   , ansi-terminal
                   , resourcet                 >= 0.3      && < 0.5
                   , void                      >= 0.5
                   , stringsearch              >= 0.3      && < 0.4
                   , containers
                   , base64-bytestring
                   , word8
                   , lifted-base

  Exposed-modules:   Network.Wai.Handler.CGI
                     Network.Wai.Middleware.AcceptOverride
                     Network.Wai.Middleware.Autohead
                     Network.Wai.Middleware.CleanPath
                     Network.Wai.Middleware.RequestLogger
                     Network.Wai.Middleware.Gzip
                     Network.Wai.Middleware.Jsonp
                     Network.Wai.Middleware.MethodOverride
                     Network.Wai.Middleware.MethodOverridePost
                     Network.Wai.Middleware.Rewrite
                     Network.Wai.Middleware.Vhost
                     Network.Wai.Middleware.HttpAuth
                     Network.Wai.Parse
  other-modules:     Network.Wai.Middleware.RequestLogger.Internal
  ghc-options:       -Wall


test-suite tests
    hs-source-dirs: test
    main-is: ../tests.hs
    type: exitcode-stdio-1.0

    build-depends:   base                      >= 4        && < 5
                   , wai-extra
                   , wai-test                  >= 1.3
                   , hspec                     >= 1.3
                   , HUnit

                   , wai
                   , http-types
                   , transformers
                   , zlib
                   , text
                   , bytestring
                   , directory
                   , zlib-bindings
                   , blaze-builder             >= 0.2.1.4  && < 0.4
                   , data-default
                   , conduit
                   , fast-logger
                   , resourcet
    ghc-options:       -Wall

source-repository head
  type:     git
  location: git://github.com/yesodweb/wai.git<|MERGE_RESOLUTION|>--- conflicted
+++ resolved
@@ -1,9 +1,5 @@
 Name:                wai-extra
-<<<<<<< HEAD
 Version:             2.0.0
-=======
-Version:             1.3.4.6
->>>>>>> 6a4e2d5f
 Synopsis:            Provides some basic WAI handlers and middleware.
 Description:         The goal here is to provide common features without many dependencies.
 License:             MIT
