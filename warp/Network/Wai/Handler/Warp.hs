--- conflicted
+++ resolved
@@ -486,16 +486,10 @@
 parseFirst :: ByteString
            -> ResourceT IO (ByteString, ByteString, ByteString, H.HttpVersion)
 parseFirst s =
-<<<<<<< HEAD
-    case filter (not . S.null) $ S.split 32 s of  -- ' '
-        [method, query, http'] -> do
-            let (hfirst, hsecond) = B.splitAt 5 http'
-=======
     case filter (not . S.null) $ S.splitWith (\c -> c == 32 || c == 9) s of  -- ' '
         (method:query:http'') -> do
             let http' = S.concat http''
                 (hfirst, hsecond) = B.splitAt 5 http'
->>>>>>> 810d0a41
             if hfirst == "HTTP/"
                then let (rpath, qstring) = S.breakByte 63 query  -- '?'
                         hv =
@@ -750,11 +744,7 @@
                     let len' = len + bsLen
                         prepend' = prepend . S.append bs
                         status = THStatus len' lines prepend'
-<<<<<<< HEAD
                      in await >>= maybe close (push status)
-=======
-                     in C.NeedInput (push status) close
->>>>>>> 810d0a41
                 -- Found a newline, but next line continues as a multiline header
                 Just (end, True) ->
                     let rest = S.drop (end + 1) bs
